--- conflicted
+++ resolved
@@ -17,12 +17,9 @@
     "pygithub>=2",
     "pyyaml>=6.0.1",
 ]
-<<<<<<< HEAD
 license = "MIT"
 license-files = ["LICENSE"]
-=======
 entry-points.console_scripts.gh-audit = "gh_audit:main"
->>>>>>> 6b1cbd50
 
 [dependency-groups]
 dev = [
